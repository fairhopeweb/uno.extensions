--- conflicted
+++ resolved
@@ -37,11 +37,7 @@
 
 * To increase the verbosity of the events recorded when using the development hosting environment, you can tweak the minimum levels as well as those for the XAML layout.
 
-<<<<<<< HEAD
-* Add a call for `UseLogging` to the `IHostBuilder` chain from above, and conditionally enable recording of debug events depending on the hosting environment:
-=======
-* Add a call for `ConfigureLogging` to the `IHostBuilder` chain from above, and use the same technique to conditionally enable the recording of debug events depending on the hosting environment:
->>>>>>> 49f272a8
+* Add a call for `UseLogging` to the `IHostBuilder` chain from above, and conditionally enable the recording of debug events depending on the hosting environment:
 
     ```csharp
     public App()

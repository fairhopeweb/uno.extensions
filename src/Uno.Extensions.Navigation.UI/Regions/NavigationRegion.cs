--- conflicted
+++ resolved
@@ -2,19 +2,12 @@
 
 public sealed class NavigationRegion : IRegion
 {
-<<<<<<< HEAD
 	private readonly ILogger _logger;
 
 	public string? Name { get; private set; }
 
 	public FrameworkElement? View { get; }
 
-=======
-	public string? Name { get; private set; }
-
-	public FrameworkElement? View { get; }
-
->>>>>>> 453ba264
 	private IServiceProvider? _services;
 	private IRegion? _parent;
 	private bool _isRoot;
@@ -36,12 +29,9 @@
 		}
 	}
 
-<<<<<<< HEAD
-=======
 	private INavigator? Navigator => this.Navigator();
 
->>>>>>> 453ba264
-	public IServiceProvider? Services
+  public IServiceProvider? Services
 	{
 		get
 		{
@@ -145,14 +135,11 @@
 
 	private async void ViewLoaded(object sender, RoutedEventArgs e)
 	{
-<<<<<<< HEAD
 		if (_logger.IsEnabled(LogLevel.Trace))
 		{
 			_logger.LogTraceMessage($"(Name: {Name}) View is loaded");
 		}
-
-=======
->>>>>>> 453ba264
+    
 		await HandleLoading();
 	}
 
@@ -162,7 +149,6 @@
     private async void ViewLoading(DependencyObject sender, object args)
 #endif
 	{
-<<<<<<< HEAD
 		if (_logger.IsEnabled(LogLevel.Trace))
 		{
 			_logger.LogTraceMessage($"(Name: {Name}) View is loading");
@@ -178,13 +164,6 @@
 			_logger.LogTraceMessage($"(Name: {Name}) (Name: {Name}) View is unloaded");
 		}
 
-=======
-		await HandleLoading();
-	}
-
-	private void ViewUnloaded(object sender, RoutedEventArgs e)
-	{
->>>>>>> 453ba264
 		if (View is null ||
 			!_isLoaded)
 		{
@@ -204,14 +183,11 @@
 	{
 		if (View is null)
 		{
-<<<<<<< HEAD
 			if (_logger.IsEnabled(LogLevel.Trace))
 			{
 				_logger.LogTraceMessage($"(Name: {Name}) View is null");
 			}
 
-=======
->>>>>>> 453ba264
 			return Task.CompletedTask;
 		}
 
@@ -229,7 +205,6 @@
 
 		if (Parent is null)
 		{
-<<<<<<< HEAD
 			if (_logger.IsEnabled(LogLevel.Trace))
 			{
 				_logger.LogTraceMessage($"(Name: {Name}) Parent is null, so traverse visual tree looking for parent region");
@@ -242,11 +217,7 @@
 			{
 				_logger.LogTraceMessage($"(Name: {Name}) Parent region found ({parent is not null}) with name ({Name})");
 			}
-
-=======
-			var parent = View.FindParentRegion(out var routeName);
-			Name = routeName;
->>>>>>> 453ba264
+      
 			if (parent is not null)
 			{
 				Parent = parent;
@@ -286,14 +257,11 @@
 
 	public void ReassignParent()
 	{
-<<<<<<< HEAD
 		if (_logger.IsEnabled(LogLevel.Trace))
 		{
 			_logger.LogTraceMessage($"Reassigning parent (set parent to null and then call AssignParent to find new parent)");
 		}
 
-=======
->>>>>>> 453ba264
 		Parent = null;
 		AssignParent();
 	}
@@ -309,14 +277,11 @@
 		View.Loading -= ViewLoading;
 		View.Loaded -= ViewLoaded;
 		View.Unloaded += ViewUnloaded;
-<<<<<<< HEAD
 
 		if (_logger.IsEnabled(LogLevel.Trace))
 		{
 			_logger.LogTraceMessage($"(Name: {Name}) Forcing retrieval of navigator (will be created if not exists)");
 		}
-=======
->>>>>>> 453ba264
 
 		// Force the lookup (and creation) of the navigator
 		// This is required to intercept control event such as

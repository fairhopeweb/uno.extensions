﻿using Windows.UI.Xaml.Controls;

namespace Commerce
{
	public sealed partial class LoginPage : Page
    {
        public LoginPage()
        {
            this.InitializeComponent();
		}
<<<<<<< HEAD

        private INavigator navigator;
        public void Inject(INavigator entity)
        {
            navigator = entity;
			DataContext = VM = new LoginViewModel.BindableLoginViewModel(navigator);
		}

		public LoginViewModel.BindableLoginViewModel VM { get; private set; }

        public async Task<bool> Stop(NavigationRequest request)
        {
            VisualStateManager.GoToState(this, "Authenticating", true);
            await Task.Delay(2000);
            VisualStateManager.GoToState(this, "Default", true);
			return false;
            //return !string.IsNullOrWhiteSpace(UsernameText.Text);
        }
=======
>>>>>>> 80ee9713
    }
}<|MERGE_RESOLUTION|>--- conflicted
+++ resolved
@@ -8,26 +8,6 @@
         {
             this.InitializeComponent();
 		}
-<<<<<<< HEAD
 
-        private INavigator navigator;
-        public void Inject(INavigator entity)
-        {
-            navigator = entity;
-			DataContext = VM = new LoginViewModel.BindableLoginViewModel(navigator);
-		}
-
-		public LoginViewModel.BindableLoginViewModel VM { get; private set; }
-
-        public async Task<bool> Stop(NavigationRequest request)
-        {
-            VisualStateManager.GoToState(this, "Authenticating", true);
-            await Task.Delay(2000);
-            VisualStateManager.GoToState(this, "Default", true);
-			return false;
-            //return !string.IsNullOrWhiteSpace(UsernameText.Text);
-        }
-=======
->>>>>>> 80ee9713
     }
 }